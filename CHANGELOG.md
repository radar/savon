--- conflicted
+++ resolved
@@ -1,12 +1,8 @@
-<<<<<<< HEAD
-* 2.10.1 (2015-03-15)
+# 2.10.1 (2015-03-15)
 
 * Feature: [#673](https://github.com/savonrb/savon/pull/673) Adds an :unwrap option that is passed to Gyoku.
 
-* 2.10.0 (2015-03-02)
-=======
 # 2.10.0 (2015-03-02)
->>>>>>> 12460f74
 
 * Fix: This reverts a purported "fix" to operation names.
 
