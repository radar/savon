--- conflicted
+++ resolved
@@ -122,13 +122,8 @@
     # to an optional block.
     def request(type)
       request = case type
-<<<<<<< HEAD
-        when :wsdl then Net::HTTP::Get.new @endpoint.to_s
-        when :soap then Net::HTTP::Post.new @soap.endpoint.to_s, soap_headers.merge(headers)
-=======
         when :wsdl then Net::HTTP::Get.new @endpoint.request_uri
-        when :soap then Net::HTTP::Post.new @soap.endpoint.request_uri, headers.merge(soap_headers)
->>>>>>> 879abd21
+        when :soap then Net::HTTP::Post.new @soap.endpoint.request_uri, soap_headers.merge(headers)
       end
       request.basic_auth(*@basic_auth) if @basic_auth
       yield request if block_given?
